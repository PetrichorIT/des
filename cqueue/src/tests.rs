--- conflicted
+++ resolved
@@ -1,8 +1,3 @@
-<<<<<<< HEAD
-=======
-// use super::linked_list::*;
-// use super::clinked_list::*;
->>>>>>> 2b445411
 use super::*;
 use rand::distributions::Uniform;
 use rand::rngs::SmallRng;
@@ -12,264 +7,6 @@
 use std::mem::size_of;
 use std::time::Duration;
 
-<<<<<<< HEAD
-// #[test]
-// fn linked_list_ordered_in_ordered_out() {
-//     let events = [
-//         (1, Duration::from_secs_f64(1.0)),
-//         (2, Duration::from_secs_f64(2.0)),
-//         (3, Duration::from_secs_f64(3.0)),
-//         (4, Duration::from_secs_f64(4.0)),
-//         (5, Duration::from_secs_f64(5.0)),
-//         (6, Duration::from_secs_f64(6.0)),
-//     ];
-
-//     let dll = DLL::from_iter(events.clone());
-//     let event = dll.into_iter().collect::<Vec<_>>();
-
-//     assert_eq!(&events[..], &event);
-// }
-
-// #[test]
-// fn linked_list_unordered_in_ordered_out() {
-//     let mut events = [
-//         (5, Duration::from_secs_f64(5.0)),
-//         (1, Duration::from_secs_f64(1.0)),
-//         (2, Duration::from_secs_f64(2.0)),
-//         (6, Duration::from_secs_f64(6.0)),
-//         (4, Duration::from_secs_f64(4.0)),
-//         (3, Duration::from_secs_f64(3.0)),
-//     ];
-
-//     let dll = DLL::from_iter(events.clone());
-//     let event = dll.into_iter().collect::<Vec<_>>();
-
-//     events.sort();
-
-//     assert_eq!(&events[..], &event);
-// }
-
-// #[test]
-// fn linked_list_ordered_collision_in_retain() {
-//     let events = [
-//         (1, Duration::from_secs_f64(1.0)),
-//         (2, Duration::from_secs_f64(2.0)),
-//         (3, Duration::from_secs_f64(4.0)),
-//         (4, Duration::from_secs_f64(4.0)),
-//         (5, Duration::from_secs_f64(5.0)),
-//         (6, Duration::from_secs_f64(6.0)),
-//     ];
-
-//     let dll = DLL::from_iter(events.clone());
-//     let event = dll.into_iter().collect::<Vec<_>>();
-
-//     assert_eq!(&events[..], &event);
-// }
-
-// #[test]
-// fn linked_list_unordered_collision_in_retain() {
-//     let mut events = [
-//         (5, Duration::from_secs_f64(5.0)),
-//         (1, Duration::from_secs_f64(1.0)),
-//         (2, Duration::from_secs_f64(2.0)),
-//         (6, Duration::from_secs_f64(6.0)),
-//         (4, Duration::from_secs_f64(1.0)),
-//         (3, Duration::from_secs_f64(3.0)),
-//     ];
-
-//     let dll = DLL::from_iter(events.clone());
-//     let event = dll.into_iter().collect::<Vec<_>>();
-
-//     events.sort_by(|l, r| l.1.cmp(&r.1));
-
-//     assert_eq!(&events[..], &event);
-// }
-
-// #[test]
-// fn linked_list_iter_and_iter_mut() {
-//     let events = [
-//         (1, Duration::from_secs_f64(1.0)),
-//         (2, Duration::from_secs_f64(2.0)),
-//         (3, Duration::from_secs_f64(3.0)),
-//         (4, Duration::from_secs_f64(4.0)),
-//         (5, Duration::from_secs_f64(5.0)),
-//         (6, Duration::from_secs_f64(6.0)),
-//     ];
-
-//     let mut dll = DLL::from_iter(events.clone());
-
-//     let mut c = 1;
-//     for item in dll.iter() {
-//         assert_eq!(*item.0, c);
-//         assert_eq!(item.1.as_secs(), c);
-//         c += 1;
-//     }
-
-//     for item in dll.iter_mut() {
-//         *item.0 += 1;
-//     }
-
-//     let mut c = 1;
-//     for item in dll.iter() {
-//         assert_eq!(*item.0, c + 1);
-//         assert_eq!(item.1.as_secs(), c);
-//         c += 1;
-//     }
-// }
-
-// #[test]
-// fn linked_list_ordered_in_eq() {
-//     let events = [
-//         (1, Duration::from_secs_f64(1.0)),
-//         (2, Duration::from_secs_f64(2.0)),
-//         (3, Duration::from_secs_f64(3.0)),
-//         (4, Duration::from_secs_f64(4.0)),
-//         (5, Duration::from_secs_f64(5.0)),
-//         (6, Duration::from_secs_f64(6.0)),
-//     ];
-
-//     let dll = DLL::from(events);
-//     let dll2 = DLL::from(events);
-
-//     assert_eq!(dll, dll2)
-// }
-
-// #[test]
-// fn linked_list_unordered_in_eq() {
-//     let dll = DLL::from([
-//         (4, Duration::from_secs_f64(4.0)),
-//         (5, Duration::from_secs_f64(5.0)),
-//         (6, Duration::from_secs_f64(6.0)),
-//         (1, Duration::from_secs_f64(1.0)),
-//         (3, Duration::from_secs_f64(3.0)),
-//         (2, Duration::from_secs_f64(2.0)),
-//     ]);
-//     let dll2 = DLL::from([
-//         (5, Duration::from_secs_f64(5.0)),
-//         (1, Duration::from_secs_f64(1.0)),
-//         (3, Duration::from_secs_f64(3.0)),
-//         (4, Duration::from_secs_f64(4.0)),
-//         (2, Duration::from_secs_f64(2.0)),
-//         (6, Duration::from_secs_f64(6.0)),
-//     ]);
-
-//     assert_eq!(dll, dll2)
-// }
-
-// #[test]
-// fn linked_list_same_time_in_order() {
-//     let dll = DLL::from([
-//         (1, Duration::from_secs_f64(1.0)),
-//         (2, Duration::from_secs_f64(3.0)),
-//         (3, Duration::from_secs_f64(3.0)),
-//         (4, Duration::from_secs_f64(3.0)),
-//         (5, Duration::from_secs_f64(3.0)),
-//         (6, Duration::from_secs_f64(6.0)),
-//     ]);
-//     let mut c = 1;
-//     for item in dll {
-//         assert_eq!(item.0, c);
-//         c += 1;
-//     }
-//     assert_eq!(c, 7);
-
-//     let dll = DLL::from([
-//         // (1, Duration::from_secs_f64(1.0)),
-//         (2, Duration::from_secs_f64(3.0)),
-//         (3, Duration::from_secs_f64(3.0)),
-//         (4, Duration::from_secs_f64(3.0)),
-//         (5, Duration::from_secs_f64(3.0)),
-//         (6, Duration::from_secs_f64(6.0)),
-//     ]);
-//     let mut c = 2;
-//     for item in dll {
-//         assert_eq!(item.0, c);
-//         c += 1;
-//     }
-//     assert_eq!(c, 7);
-
-//     let dll = DLL::from([
-//         (1, Duration::from_secs_f64(1.0)),
-//         (2, Duration::from_secs_f64(3.0)),
-//         (3, Duration::from_secs_f64(3.0)),
-//         (4, Duration::from_secs_f64(3.0)),
-//         (5, Duration::from_secs_f64(3.0)),
-//         // (6, Duration::from_secs_f64(6.0)),
-//     ]);
-//     let mut c = 1;
-//     for item in dll {
-//         assert_eq!(item.0, c);
-//         c += 1;
-//     }
-//     assert_eq!(c, 6);
-// }
-
-// #[test]
-// fn linked_list_remove_min() {
-//     let mut dll = DLL::from([
-//         // (1, Duration::from_secs_f64(1.0)),
-//         // (2, Duration::from_secs_f64(2.0)),
-//         // (3, Duration::from_secs_f64(3.0)),
-//         (4, Duration::from_secs_f64(4.0)),
-//         (5, Duration::from_secs_f64(5.0)),
-//         (6, Duration::from_secs_f64(6.0)),
-//     ]);
-
-//     let e1 = dll.add(1, Duration::from_secs_f64(1.0));
-//     let e2 = dll.add(2, Duration::from_secs_f64(2.0));
-//     let e3 = dll.add(3, Duration::from_secs_f64(3.0));
-
-//     assert_eq!(dll.len(), 6);
-//     e1.cancel();
-//     assert_eq!(dll.len(), 5);
-//     e3.cancel();
-//     assert_eq!(dll.len(), 4);
-//     e2.cancel();
-//     assert_eq!(dll.len(), 3);
-
-//     assert_eq!(
-//         dll.into_iter().collect::<Vec<_>>(),
-//         vec![
-//             (4, Duration::from_secs_f64(4.0)),
-//             (5, Duration::from_secs_f64(5.0)),
-//             (6, Duration::from_secs_f64(6.0)),
-//         ]
-//     )
-// }
-
-// #[test]
-// fn linked_list_remove_back() {
-//     let mut dll = DLL::from([
-//         (1, Duration::from_secs_f64(1.0)),
-//         (2, Duration::from_secs_f64(2.0)),
-//         (3, Duration::from_secs_f64(3.0)),
-//         // (4, Duration::from_secs_f64(4.0)),
-//         // (5, Duration::from_secs_f64(5.0)),
-//         // (6, Duration::from_secs_f64(6.0)),
-//     ]);
-
-//     let e1 = dll.add(4, Duration::from_secs_f64(4.0));
-//     let e2 = dll.add(5, Duration::from_secs_f64(5.0));
-//     let e3 = dll.add(6, Duration::from_secs_f64(6.0));
-
-//     assert_eq!(dll.len(), 6);
-//     e3.cancel();
-//     assert_eq!(dll.len(), 5);
-//     e1.cancel();
-//     assert_eq!(dll.len(), 4);
-//     e2.cancel();
-//     assert_eq!(dll.len(), 3);
-
-//     assert_eq!(
-//         dll.into_iter().collect::<Vec<_>>(),
-//         vec![
-//             (1, Duration::from_secs_f64(1.0)),
-//             (2, Duration::from_secs_f64(2.0)),
-//             (3, Duration::from_secs_f64(3.0)),
-//         ]
-//     )
-// }
-=======
 #[test]
 fn alloc_single_page_one_alloc_one_allocator() {
     // Layout will allways be big enoght for a Free Node
@@ -471,7 +208,6 @@
 
     alloc.info();
 }
->>>>>>> 2b445411
 
 // #[test]
 // fn clinked_list() {
