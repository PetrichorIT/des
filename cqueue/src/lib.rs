<<<<<<< HEAD
#![allow(unused)]

use std::collections::VecDeque;
use std::ops::Rem;
use std::time::Duration;

#[derive(Debug, Clone)]
pub struct Node<E> {
    pub(crate) time: Duration,
    pub(crate) event: E,

    pub(crate) cookie: usize,
}

impl<E> PartialEq for Node<E> {
    fn eq(&self, other: &Self) -> bool {
        self.cookie == other.cookie
    }
}

impl<E> Eq for Node<E> {}

impl<E> PartialOrd for Node<E> {
    fn partial_cmp(&self, other: &Self) -> Option<std::cmp::Ordering> {
        Some(self.cmp(other))
    }
}

impl<E> Ord for Node<E> {
    fn cmp(&self, other: &Self) -> std::cmp::Ordering {
        // Reverse for min
        other
            .time
            .partial_cmp(&self.time)
            .unwrap_or(std::cmp::Ordering::Equal)
    }
}

#[derive(Debug, Clone)]
=======
#![feature(allocator_api)]
#![feature(nonnull_slice_from_raw_parts)]
#![feature(const_trait_impl)]
#![feature(const_mut_refs)]
use std::{collections::VecDeque, marker::PhantomData, ops::Rem, time::Duration};

// mod _alloc;
mod alloc;
mod linked_list;

pub(crate) use alloc::*;
use linked_list::DualLinkedList;

/// A calender queue.
///
/// This type acts as a sorter for entries of type E
/// that occure at a given point in time, represented by the
/// Duration type. This means that the fetch_next
/// method will allways return the entry with the smallest timestamp.
/// In general, this can be compared to a BinaryHeap where the entries
/// are a tupel (E, Duration) sorted by the Duration.
///
/// Note however that this datatype is optimized for use in a discrete
/// event simulation. Thus is supports O(1) inserts and removals, as
/// well as O(1) fetch_next. Note that this is a amorised analysis
/// assuming that the parameters are optimal for the given distribution
/// of event arrival times. Additionaly the CQueue does not allow for
/// the insertion of entries with a timestamp smaller that entries
/// that was last fetched (or Duration::ZERO initally).
///
#[derive(Debug)]
>>>>>>> 2b445411
pub struct CQueue<E> {
    #[allow(unused)]
    pub(crate) alloc: Box<CQueueLLAllocatorInner>,

    // Parameters
    pub(crate) n: usize,
    pub(crate) t: Duration,
    pub(crate) t_nanos: u128,

    // Buckets
<<<<<<< HEAD
    pub(crate) zero_event_bucket: VecDeque<Node<E>>,

    pub(crate) buckets: Vec<VecDeque<Node<E>>>,
=======
    pub(crate) zero_event_bucket: VecDeque<(E, Duration, usize)>,
    pub(crate) buckets: Vec<DualLinkedList<E>>,

>>>>>>> 2b445411
    pub(crate) head: usize,

    pub(crate) t_current: Duration,
    pub(crate) t0: Duration,
    pub(crate) t1: Duration,
    pub(crate) t_all: u128,

    // Misc
<<<<<<< HEAD
    pub(crate) len: usize,
    pub(crate) running_cookie: usize,
=======
    pub(crate) event_id: usize,
    pub(crate) len: usize,
}

/// A handle that identifies a event.
#[derive(Debug, PartialEq, Eq, Hash)]
pub struct EventHandle<E> {
    _phantom: PhantomData<E>,
    id: usize,
    time: Duration,
>>>>>>> 2b445411
}

impl<E> CQueue<E> {
    pub fn descriptor(&self) -> String {
        format!("CTimeVDeque({}, {:?})", self.n, self.t)
    }

    pub fn len(&self) -> usize {
        self.len
    }

    pub fn len_zero(&self) -> usize {
        self.zero_event_bucket.len()
    }

    pub fn len_nonzero(&self) -> usize {
        self.len() - self.len_zero()
    }

    pub fn is_empty(&self) -> bool {
        self.len == 0
    }

<<<<<<< HEAD
=======
    pub fn metrics(&self) -> (usize, usize) {
        let (alloc, total) = self.alloc.metrics();
        let additional = std::mem::size_of::<Self>();
        let additional = additional + std::mem::size_of::<(E, Duration, usize)>() * self.len_zero();
        (alloc + additional, total + additional)
    }

    /// Returns the timestamp of the last emitted event.
    /// This acts as a lower bound to the insertion of new events.
>>>>>>> 2b445411
    pub fn time(&self) -> Duration {
        self.t_current
    }

    #[allow(clippy::needless_pass_by_value)]
    pub fn new(n: usize, t: Duration) -> Self {
        // essentialy t*n
        let t_all = t.as_nanos() * n as u128;

<<<<<<< HEAD
=======
        let alloc = Box::new(CQueueLLAllocatorInner::new());

>>>>>>> 2b445411
        Self {
            n,
            t_nanos: t.as_nanos(),
            t,

<<<<<<< HEAD
            zero_event_bucket: VecDeque::with_capacity(16),
            buckets: std::iter::repeat_with(|| VecDeque::with_capacity(16))
=======
            zero_event_bucket: VecDeque::with_capacity(64),
            buckets: std::iter::repeat_with(|| DualLinkedList::new(alloc.handle()))
>>>>>>> 2b445411
                .take(n)
                .collect(),
            head: 0,
            t_current: Duration::ZERO,

            t0: Duration::ZERO,
            t1: t,

            t_all,

<<<<<<< HEAD
            len: 0,
            running_cookie: 0,
        }
    }

    #[inline]
    pub fn add(&mut self, time: Duration, event: E) {
        self.enqueue(time, event);
    }

    pub fn enqueue(&mut self, time: Duration, event: E) {
        assert!(time >= self.t_current);

        let node = Node {
            time,
            event,
            cookie: self.running_cookie,
        };
        self.running_cookie = self.running_cookie.wrapping_add(1);

        if time == self.t_current {
            self.zero_event_bucket.push_back(node);
            self.len += 1;
            return;
        }

        // delta time ?
=======
            alloc,
            event_id: 0,
            len: 0,
        }
    }

    ///
    /// Adds an event to the calenderqueue.
    ///
    /// Returns an event handle to cancel the event at will.
    ///
    /// # Panics
    ///
    /// This funtion panics if the timestamp violates the lower
    /// bound, defined by the timestamp of the last emitted event.
    ///
    pub fn add(&mut self, time: Duration, event: E) -> EventHandle<E> {
        assert!(
            time >= self.t_current,
            "Cannot add past event to calender queue"
        );

        self.len += 1;
        if time == self.t_current {
            let id = self.event_id;
            self.zero_event_bucket.push_back((event, time, id));
            self.event_id = id.wrapping_add(1);

            EventHandle {
                _phantom: PhantomData,
                id,
                time,
            }
        } else {
            // delta time ?
>>>>>>> 2b445411

        let time_mod = time.as_nanos().rem(self.t_all);

        let index = time_mod / self.t_nanos;
        let index: usize = index as usize;
        let index = index % self.n;

<<<<<<< HEAD
        // let index_mod = (index + self.head) % self.n;
        // dbg!(index_mod);

        // find insert pos
        match self.buckets[index].binary_search_by(|node| node.time.partial_cmp(&time).unwrap()) {
            Ok(mut idx) => {
                // A event at the same time allready exits
                // thus make sure the ord is right;

                // Order is important to shortciruit
                while idx < self.buckets[index].len() && self.buckets[index][idx].time == time {
                    idx += 1;
                }

                // idx -= 1;

                self.buckets[index].insert(idx, node);
            }
            Err(idx) => {
                // New timestamp
                self.buckets[index].insert(idx, node);
=======
            // find insert pos

            let id = self.event_id;
            self.buckets[index].add(event, time, id);
            self.event_id = id.wrapping_add(1);
            EventHandle {
                _phantom: PhantomData,
                id,
                time,
            }
        }
    }

    pub fn cancel(&mut self, handle: EventHandle<E>) {
        if handle.time >= self.t_current {
            if handle.time == self.t_current {
                if let Some((i, _)) = self
                    .zero_event_bucket
                    .iter()
                    .enumerate()
                    .find(|(_, v)| v.2 == handle.id)
                {
                    self.zero_event_bucket.remove(i);
                    self.len -= 1;
                }
            } else {
                let time_mod = handle.time.as_nanos().rem(self.t_all);

                let index = time_mod / self.t_nanos;
                let index: usize = index as usize;
                let index = index % self.n;

                if self.buckets[index].cancel(handle) {
                    self.len -= 1;
                }
>>>>>>> 2b445411
            }
        }
        self.len += 1;
    }

    #[inline]
    pub fn fetch_next(&mut self) -> (E, Duration) {
<<<<<<< HEAD
        assert!(self.len != 0, "Cannot fetch from empty queue");

        if let Some(node) = self.zero_event_bucket.pop_front() {
            self.len -= 1;
            let Node { event, time, .. } = node;
=======
        assert!(!self.is_empty(), "Cannot fetch from empty queue");

        if let Some((event, time, _)) = self.zero_event_bucket.pop_front() {
            self.len -= 1;
>>>>>>> 2b445411
            return (event, time);
        }

        loop {
            // Move until full bucket is found.
            while self.buckets[self.head].is_empty() {
                self.head = (self.head + 1) % self.n;
                self.t0 += self.t;
                self.t1 += self.t;
            }

            // Bucket with > 0 elements found

<<<<<<< HEAD
            let min = self.buckets[self.head].front().unwrap();
            if min.time > self.t1 {
=======
            let min = self.buckets[self.head].front_time();
            if min > self.t1 {
>>>>>>> 2b445411
                self.head = (self.head + 1) % self.n;
                self.t0 += self.t;
                self.t1 += self.t;
                continue;
            }

            self.t_current = min.time;

<<<<<<< HEAD
            self.len -= 1;
            let Node { event, time, .. } = self.buckets[self.head].pop_front().unwrap();
            return (event, time);
=======
            // SAFTEY:
            // Bucket is non-empty, thus pop-min returns a valid value.
            self.len -= 1;
            return unsafe { self.buckets[self.head].pop_min().unwrap_unchecked() };
>>>>>>> 2b445411
        }
    }
}

impl<E> Default for CQueue<E> {
    fn default() -> Self {
        Self::new(1024, Duration::from_millis(2))
    }
<<<<<<< HEAD
}
=======
}

impl<E> Drop for CQueue<E> {
    fn drop(&mut self) {
        // Manually drop the DLL so that the alloc can be dropped last
        for dll in self.buckets.drain(..) {
            drop(dll)
        }
    }
}

#[cfg(test)]
mod tests;
>>>>>>> 2b445411
<|MERGE_RESOLUTION|>--- conflicted
+++ resolved
@@ -1,44 +1,3 @@
-<<<<<<< HEAD
-#![allow(unused)]
-
-use std::collections::VecDeque;
-use std::ops::Rem;
-use std::time::Duration;
-
-#[derive(Debug, Clone)]
-pub struct Node<E> {
-    pub(crate) time: Duration,
-    pub(crate) event: E,
-
-    pub(crate) cookie: usize,
-}
-
-impl<E> PartialEq for Node<E> {
-    fn eq(&self, other: &Self) -> bool {
-        self.cookie == other.cookie
-    }
-}
-
-impl<E> Eq for Node<E> {}
-
-impl<E> PartialOrd for Node<E> {
-    fn partial_cmp(&self, other: &Self) -> Option<std::cmp::Ordering> {
-        Some(self.cmp(other))
-    }
-}
-
-impl<E> Ord for Node<E> {
-    fn cmp(&self, other: &Self) -> std::cmp::Ordering {
-        // Reverse for min
-        other
-            .time
-            .partial_cmp(&self.time)
-            .unwrap_or(std::cmp::Ordering::Equal)
-    }
-}
-
-#[derive(Debug, Clone)]
-=======
 #![feature(allocator_api)]
 #![feature(nonnull_slice_from_raw_parts)]
 #![feature(const_trait_impl)]
@@ -70,7 +29,6 @@
 /// that was last fetched (or Duration::ZERO initally).
 ///
 #[derive(Debug)]
->>>>>>> 2b445411
 pub struct CQueue<E> {
     #[allow(unused)]
     pub(crate) alloc: Box<CQueueLLAllocatorInner>,
@@ -81,15 +39,9 @@
     pub(crate) t_nanos: u128,
 
     // Buckets
-<<<<<<< HEAD
-    pub(crate) zero_event_bucket: VecDeque<Node<E>>,
-
-    pub(crate) buckets: Vec<VecDeque<Node<E>>>,
-=======
     pub(crate) zero_event_bucket: VecDeque<(E, Duration, usize)>,
     pub(crate) buckets: Vec<DualLinkedList<E>>,
 
->>>>>>> 2b445411
     pub(crate) head: usize,
 
     pub(crate) t_current: Duration,
@@ -98,10 +50,6 @@
     pub(crate) t_all: u128,
 
     // Misc
-<<<<<<< HEAD
-    pub(crate) len: usize,
-    pub(crate) running_cookie: usize,
-=======
     pub(crate) event_id: usize,
     pub(crate) len: usize,
 }
@@ -112,32 +60,36 @@
     _phantom: PhantomData<E>,
     id: usize,
     time: Duration,
->>>>>>> 2b445411
 }
 
 impl<E> CQueue<E> {
+    /// Returns a String describing the datatype and its parameters.
     pub fn descriptor(&self) -> String {
         format!("CTimeVDeque({}, {:?})", self.n, self.t)
     }
 
+    /// Returns the number of elements in the queue.
     pub fn len(&self) -> usize {
         self.len
     }
 
+    /// Returns the number of element in the subset that is
+    /// manage by the zero-event-time optimization.
     pub fn len_zero(&self) -> usize {
         self.zero_event_bucket.len()
     }
 
+    /// Returns the number of elements in the subset that is
+    /// not managed by the zero-event-time optimization.
     pub fn len_nonzero(&self) -> usize {
         self.len() - self.len_zero()
     }
 
+    /// Indicates whether the queue is empty.
     pub fn is_empty(&self) -> bool {
-        self.len == 0
-    }
-
-<<<<<<< HEAD
-=======
+        self.len() == 0
+    }
+
     pub fn metrics(&self) -> (usize, usize) {
         let (alloc, total) = self.alloc.metrics();
         let additional = std::mem::size_of::<Self>();
@@ -147,33 +99,24 @@
 
     /// Returns the timestamp of the last emitted event.
     /// This acts as a lower bound to the insertion of new events.
->>>>>>> 2b445411
     pub fn time(&self) -> Duration {
         self.t_current
     }
 
-    #[allow(clippy::needless_pass_by_value)]
+    /// Creates a new parameteriszed CQueue.
     pub fn new(n: usize, t: Duration) -> Self {
         // essentialy t*n
         let t_all = t.as_nanos() * n as u128;
 
-<<<<<<< HEAD
-=======
         let alloc = Box::new(CQueueLLAllocatorInner::new());
 
->>>>>>> 2b445411
         Self {
             n,
             t_nanos: t.as_nanos(),
             t,
 
-<<<<<<< HEAD
-            zero_event_bucket: VecDeque::with_capacity(16),
-            buckets: std::iter::repeat_with(|| VecDeque::with_capacity(16))
-=======
             zero_event_bucket: VecDeque::with_capacity(64),
             buckets: std::iter::repeat_with(|| DualLinkedList::new(alloc.handle()))
->>>>>>> 2b445411
                 .take(n)
                 .collect(),
             head: 0,
@@ -184,35 +127,6 @@
 
             t_all,
 
-<<<<<<< HEAD
-            len: 0,
-            running_cookie: 0,
-        }
-    }
-
-    #[inline]
-    pub fn add(&mut self, time: Duration, event: E) {
-        self.enqueue(time, event);
-    }
-
-    pub fn enqueue(&mut self, time: Duration, event: E) {
-        assert!(time >= self.t_current);
-
-        let node = Node {
-            time,
-            event,
-            cookie: self.running_cookie,
-        };
-        self.running_cookie = self.running_cookie.wrapping_add(1);
-
-        if time == self.t_current {
-            self.zero_event_bucket.push_back(node);
-            self.len += 1;
-            return;
-        }
-
-        // delta time ?
-=======
             alloc,
             event_id: 0,
             len: 0,
@@ -248,37 +162,13 @@
             }
         } else {
             // delta time ?
->>>>>>> 2b445411
-
-        let time_mod = time.as_nanos().rem(self.t_all);
-
-        let index = time_mod / self.t_nanos;
-        let index: usize = index as usize;
-        let index = index % self.n;
-
-<<<<<<< HEAD
-        // let index_mod = (index + self.head) % self.n;
-        // dbg!(index_mod);
-
-        // find insert pos
-        match self.buckets[index].binary_search_by(|node| node.time.partial_cmp(&time).unwrap()) {
-            Ok(mut idx) => {
-                // A event at the same time allready exits
-                // thus make sure the ord is right;
-
-                // Order is important to shortciruit
-                while idx < self.buckets[index].len() && self.buckets[index][idx].time == time {
-                    idx += 1;
-                }
-
-                // idx -= 1;
-
-                self.buckets[index].insert(idx, node);
-            }
-            Err(idx) => {
-                // New timestamp
-                self.buckets[index].insert(idx, node);
-=======
+
+            let time_mod = time.as_nanos().rem(self.t_all);
+
+            let index = time_mod / self.t_nanos;
+            let index: usize = index as usize;
+            let index = index % self.n;
+
             // find insert pos
 
             let id = self.event_id;
@@ -314,26 +204,23 @@
                 if self.buckets[index].cancel(handle) {
                     self.len -= 1;
                 }
->>>>>>> 2b445411
-            }
-        }
-        self.len += 1;
-    }
-
-    #[inline]
+            }
+        }
+    }
+
+    ///
+    /// Fetches the smalles event from the calender queue.
+    ///
+    /// # Panics
+    ///
+    /// This function assummes that the queue is not empty.
+    /// If it is this function panics.
+    ///
     pub fn fetch_next(&mut self) -> (E, Duration) {
-<<<<<<< HEAD
-        assert!(self.len != 0, "Cannot fetch from empty queue");
-
-        if let Some(node) = self.zero_event_bucket.pop_front() {
-            self.len -= 1;
-            let Node { event, time, .. } = node;
-=======
         assert!(!self.is_empty(), "Cannot fetch from empty queue");
 
         if let Some((event, time, _)) = self.zero_event_bucket.pop_front() {
             self.len -= 1;
->>>>>>> 2b445411
             return (event, time);
         }
 
@@ -347,42 +234,28 @@
 
             // Bucket with > 0 elements found
 
-<<<<<<< HEAD
-            let min = self.buckets[self.head].front().unwrap();
-            if min.time > self.t1 {
-=======
             let min = self.buckets[self.head].front_time();
             if min > self.t1 {
->>>>>>> 2b445411
                 self.head = (self.head + 1) % self.n;
                 self.t0 += self.t;
                 self.t1 += self.t;
                 continue;
             }
 
-            self.t_current = min.time;
-
-<<<<<<< HEAD
-            self.len -= 1;
-            let Node { event, time, .. } = self.buckets[self.head].pop_front().unwrap();
-            return (event, time);
-=======
+            self.t_current = min;
+
             // SAFTEY:
             // Bucket is non-empty, thus pop-min returns a valid value.
             self.len -= 1;
             return unsafe { self.buckets[self.head].pop_min().unwrap_unchecked() };
->>>>>>> 2b445411
         }
     }
 }
 
 impl<E> Default for CQueue<E> {
     fn default() -> Self {
-        Self::new(1024, Duration::from_millis(2))
-    }
-<<<<<<< HEAD
-}
-=======
+        Self::new(1024, Duration::from_millis(5))
+    }
 }
 
 impl<E> Drop for CQueue<E> {
@@ -395,5 +268,4 @@
 }
 
 #[cfg(test)]
-mod tests;
->>>>>>> 2b445411
+mod tests;