//! Generic network messages.

use crate::net::{gate::GateRef, module::ModuleId};
use crate::time::SimTime;
use std::fmt::Debug;
use std::net::{IpAddr, SocketAddr};

mod func;
pub use func::*;

mod body;
pub use body::{CustomSizeBody, MessageBody};

mod util;
use util::AnyBox;

mod header;
#[allow(unused_imports)]
pub(crate) use header::*;
pub use header::{MessageHeader, MessageId, MessageKind, MessageType};

///
/// A generic network message holding a payload.
///
/// * This type is only available of DES is build with the `"net"` feature.*
#[cfg_attr(doc_cfg, doc(cfg(feature = "net")))]
#[derive(Debug)]
pub struct Message {
    pub(crate) header: MessageHeader,
    pub(crate) content: Option<AnyBox>,
}

impl Message {
    ///
    /// Creates a new instance of self through a builder.
    ///
    #[allow(clippy::new_ret_no_self)]
    #[must_use]
    pub fn new() -> MessageBuilder {
        MessageBuilder::new()
    }

<<<<<<< HEAD
=======
    #[cfg(feature = "async")]
>>>>>>> 612050f5
    pub(crate) fn notify() -> Self {
        Message::new().typ(TYP_NOTIFY).build()
    }

    /// Returns the length of the complete message
    #[must_use]
    pub fn length(&self) -> usize {
        self.header.length as usize + self.header.byte_len()
    }

    ///
    /// The metadata attached to the message.
    ///
    #[inline]
    #[must_use]
    pub fn header(&self) -> &MessageHeader {
        &self.header
    }

    ///
    /// A strinification function that reduces it to its identifering pars.
    ///
    #[must_use]
    pub fn str(&self) -> String {
        format!(
            "Message {{ {} bytes {} }}",
            self.header.length,
            self.content.as_ref().map_or("no content", AnyBox::ty)
        )
    }
}

/// # Special accessors
impl Message {
    ///
    /// Registers a hop in the header, thereby decrementing ttl
    /// while incrementing the hop count.
    ///
    pub fn register_hop(&mut self) {
        self.header.ttl = self.header.ttl.saturating_sub(1);
        self.header.hop_count += 1;
    }
}

/// # Content Accessing
impl Message {
    ///
    /// Trys to return the content by reference casted to the given type T.
    /// Returns [None] if the no content exists or the content is not of type T.
    ///
    #[must_use]
    pub fn try_content<T: 'static + MessageBody>(&self) -> Option<&T> {
        Some(self.content.as_ref()?.try_cast_ref::<T>())?
    }

    ///
    /// Trys to return the content by reference casted to the given type T.
    /// Panics if the no content exists or the content is not of type T.
    ///
    #[must_use]
    pub fn content<T: 'static + MessageBody>(&self) -> &T {
        self.try_content().expect("Failed to unwrap")
    }

    ///
    /// Trys to return the content by mutable ref casted to the given type T.
    /// Returns [None] if the no content exists or the content is not of type T.
    ///
    pub fn try_content_mut<T: 'static + MessageBody>(&mut self) -> Option<&mut T> {
        Some(self.content.as_mut()?.try_cast_mut())?
    }

    ///
    /// Trys to return the content by mutable ref casted to the given type T.
    /// Panics if the no content exists or the content is not of type T.
    ///
    pub fn content_mut<T: 'static + MessageBody>(&mut self) -> &mut T {
        self.try_content_mut().expect("Failed to unwrap")
    }
}

/// # Content casting
impl Message {
    ///
    /// Indicates wheter a cast to a instance of type T ca
    /// succeed.
    ///
    /// ## Safty
    ///
    /// Note that this only gurantees that a cast will result in UB
    /// if it returns 'false'. Should this function return 'true' it indicates
    /// that the underlying value was created as a instance of type 'T',
    /// which does not gurantee that this is a internally valid instance
    /// of 'T'.
    ///
    #[inline]
    #[must_use]
    pub fn can_cast<T: 'static + MessageBody>(&self) -> bool {
        self.content.as_ref().map_or(false, AnyBox::can_cast::<T>)
    }

    ///
    /// Performs a [`try_cast`] unwraping the result.
    ///
    #[must_use]
    pub fn cast<T: 'static + MessageBody + Send>(self) -> (T, MessageHeader) {
        self.try_cast().expect("Could not cast to type T")
    }

    ///
    /// Consumes the message casting the stored ptr
    /// into a Box of type T.
    ///
    /// ## Safety
    ///
    /// The caller must ensure that the stored data is a valid instance
    /// of type T. If this cannot be guarnteed this is UB.
    /// Note that DES guarntees that the data refernced by ptr will not
    /// be freed until this function is called, and ownership is thereby moved..
    ///
    /// # Errors
    ///
    /// Returns an error if either there is no content, or
    /// the content is not of type T.
    pub fn try_cast<T: 'static + MessageBody + Send>(self) -> Result<(T, MessageHeader), Self> {
        // SAFTY:
        // Since T is 'Send' this is safe within the bounds of Messages safty contract
        unsafe { self.try_cast_unsafe::<T>() }
    }

    ///
    /// Performs a [`try_cast_unsafe`] unwraping the result.
    ///
    /// # Safety
    ///
    /// See [`try_cast_unsafe`]
    #[must_use]
    pub unsafe fn cast_unsafe<T: 'static + MessageBody>(self) -> (T, MessageHeader) {
        self.try_cast_unsafe().expect("Could not cast to type T")
    }

    ///
    /// Consumes the message casting the stored ptr
    /// into a Box of type T.
    ///
    /// ## Safety
    ///
    /// The caller must ensure that the stored data is a valid instance
    /// of type T. If this cannot be guarnteed this is UB.
    /// Note that DES guarntees that the data refernced by ptr will not
    /// be freed until this function is called, and ownership is thereby moved..
    /// Note that this function allows T to be !Send. Be aware of safty problems arriving
    /// from this.
    ///
    /// # Errors
    ///
    /// Returns an error if either there is no content,
    /// or the content is not of type T.
    ///

    pub unsafe fn try_cast_unsafe<T: 'static + MessageBody>(
        self,
    ) -> Result<(T, MessageHeader), Self> {
        let Message { header, content } = self;
        let content = match content.map(|c| c.try_cast_unsafe::<T>()) {
            Some(Ok(c)) => c,
            Some(Err(content)) => {
                return Err(Self {
                    header,
                    content: Some(content),
                })
            }
            None => {
                return Err(Self {
                    header,
                    content: None,
                })
            }
        };

        Ok((content, header))
    }
}

impl Message {
    ///
    /// Duplicates a message.
    ///
    /// # Panics
    ///
    /// Panics if the contained value is not of type T.
    ///
    #[must_use]
    pub fn dup<T>(&self) -> Self
    where
        T: 'static + Clone,
    {
        self.try_dup::<T>().expect("Failed to duplicate a message")
    }

    ///
    /// Tries to create a duplicate of the message, assuming its content is of type T.
    ///
    /// - If the messages body is of type T, the body will be cloned as specified by T
    /// and the dup will succeed.
    /// - If the message body is not of type T, this function will return `None`.
    /// - If the message has no body it will succeed independent of T and clone only the
    /// attached metadata.
    ///
    #[must_use]
    pub fn try_dup<T>(&self) -> Option<Self>
    where
        T: 'static + Clone,
    {
        let content: Option<AnyBox> = if let Some(ref content) = self.content {
            Some(content.try_dup::<T>()?)
        } else {
            None
        };

        let header = self.header.dup();

        Some(Self { header, content })
    }
}

// SAFTY:
// A message only contains primitve data, ptrs that are threadsafe
// and a untyped contained value.
unsafe impl Send for Message {}

///
/// A intermediary type for constructing messages.
///
pub struct MessageBuilder {
    pub(crate) header: MessageHeader,
    pub(crate) content: Option<AnyBox>,
}

impl MessageBuilder {
    /// Creates a new builder.
    #[must_use]
    pub fn new() -> Self {
        Self {
            header: MessageHeader::default(),
            content: None,
        }
    }

    /// Only internal use
    #[allow(unused)]
    pub(crate) fn typ(mut self, typ: u8) -> Self {
        self.header.typ = typ;
        self
    }

    /// Sets the field `header`.
    ///
    /// Note that the header may change the length field depending on the content
    /// that may allready be set.
    #[must_use]
    pub fn header(mut self, meta: MessageHeader) -> Self {
        let old_len = self.header.length;
        self.header = meta;
        self.header.length = old_len;
        self
    }

    /// Sets the field `header.id`.
    #[must_use]
    pub fn id(mut self, id: MessageId) -> Self {
        self.header.id = id;
        self
    }

    /// Sets the field `header.kind`.
    #[must_use]
    pub fn kind(mut self, kind: MessageKind) -> Self {
        self.header.kind = kind;
        self
    }

    /// Sets the field `header.receiver_module_id`.
    #[must_use]
    pub fn receiver_module_id(mut self, receiver_module_id: ModuleId) -> Self {
        self.header.receiver_module_id = receiver_module_id;
        self
    }

    /// Sets the field `header.sender_module_id`.
    #[must_use]
    pub fn sender_module_id(mut self, sender_module_id: ModuleId) -> Self {
        self.header.sender_module_id = sender_module_id;
        self
    }

    /// Sets the field `header.last_gate`.
    #[must_use]
    pub fn last_gate(mut self, last_gate: GateRef) -> Self {
        self.header.last_gate = Some(last_gate);
        self
    }

    /// Sets the field `meta`.`creation_time`.
    #[must_use]
    pub fn creation_time(mut self, creation_time: SimTime) -> Self {
        self.header.creation_time = creation_time;
        self
    }

    /// Sets the field `header.send_time`.
    #[must_use]
    pub fn send_time(mut self, send_time: SimTime) -> Self {
        self.header.send_time = send_time;
        self
    }

    /// Sets the field `src_node` and `src_port`.
    #[must_use]
    pub fn src(mut self, src_addr: SocketAddr) -> Self {
        self.header.src_addr = src_addr;
        self
    }

    /// Sets the field `src_node`.
    #[must_use]
    pub fn src_node(mut self, src_node: IpAddr) -> Self {
        self.header.src_addr.set_ip(src_node);
        self
    }

    /// Sets the field `src_port`.
    #[must_use]
    pub fn src_port(mut self, src_port: u16) -> Self {
        self.header.src_addr.set_port(src_port);
        self
    }

    /// Sets the field `dest_node` and `dest_port`
    #[must_use]
    pub fn dest(mut self, dest_addr: SocketAddr) -> Self {
        self.header.dest_addr = dest_addr;
        self
    }

    /// Sets the field `dest_node`.
    #[must_use]
    pub fn dest_node(mut self, dest_node: IpAddr) -> Self {
        self.header.dest_addr.set_ip(dest_node);
        self
    }

    /// Sets the field `dest_port`.
    #[must_use]
    pub fn dest_port(mut self, dest_port: u16) -> Self {
        self.header.dest_addr.set_port(dest_port);
        self
    }

    /// Sets the field `seq_no`.
    #[must_use]
    pub fn seq_no(mut self, seq_no: u32) -> Self {
        self.header.seq_no = seq_no;
        self
    }

    /// Sets the field `content`.
    #[must_use]
    #[allow(clippy::cast_possible_truncation)]
    pub fn content<T>(mut self, content: T) -> Self
    where
        T: 'static + MessageBody + Send,
    {
        self.header.length = content.byte_len() as u32;
        self.content = Some(AnyBox::new(content));
        self
    }

    /// Sets the field `content`.
    #[must_use]
    #[allow(clippy::cast_possible_truncation)]
    pub fn content_boxed<T>(mut self, content: Box<T>) -> Self
    where
        T: 'static + MessageBody + Send,
    {
        self.header.length = content.byte_len() as u32;
        self.content = Some(AnyBox::new(*content));
        self
    }

    /// Builds a message from the builder.
    #[must_use]
    pub fn build(self) -> Message {
        let MessageBuilder { header, content } = self;

        Message { header, content }
    }
}

impl Default for MessageBuilder {
    fn default() -> Self {
        Self::new()
    }
}

impl Debug for MessageBuilder {
    fn fmt(&self, f: &mut std::fmt::Formatter<'_>) -> std::fmt::Result {
        write!(f, "MessageBuilder")
    }
}

// SAFTY:
// Dervived from safty invariants of [Message].
unsafe impl Send for MessageBuilder {}<|MERGE_RESOLUTION|>--- conflicted
+++ resolved
@@ -40,10 +40,7 @@
         MessageBuilder::new()
     }
 
-<<<<<<< HEAD
-=======
     #[cfg(feature = "async")]
->>>>>>> 612050f5
     pub(crate) fn notify() -> Self {
         Message::new().typ(TYP_NOTIFY).build()
     }
